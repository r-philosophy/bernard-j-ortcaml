open! Core
open! Async
open! Import

let get_full_listing here ~retry_manager ~get_listing =
  let get_one pagination =
    retry_or_fail retry_manager here (get_listing ?pagination ~limit:100 ())
  in
  Deferred.repeat_until_finished (None, []) (fun (after, listings) ->
      let%bind listing = get_one after in
      let listings = listing :: listings in
      match Listing.after listing with
      | None ->
        return (`Finished (List.rev listings |> List.concat_map ~f:Listing.children))
      | Some after -> return (`Repeat (Some (Listing.Pagination.After after), listings)))
;;

let target_of_thing thing : Action.Target.t =
  match thing with
  | `Link link -> Link link
  | `Comment comment -> Comment comment
;;

module Per_subreddit = struct
  type t =
    { rules : Rule.t list
    ; action_buffers : Action.Action_buffers.t
    ; retry_manager : Retry_manager.t
    ; subreddit : Subreddit_name.t
    ; subreddit_id : Thing.Subreddit.Id.t
    ; database : Database.t
    }
  [@@deriving fields]

  let reports { subreddit; retry_manager; _ } =
    get_full_listing
      [%here]
      ~retry_manager
      ~get_listing:(fun ?pagination ~limit connection ->
        Endpoint.modqueue ?pagination ~limit connection ~subreddit)
  ;;

  let handle_target
      { rules; action_buffers; retry_manager; subreddit; subreddit_id; database }
      ~target
    =
    match
      List.find_map rules ~f:(fun rule ->
          Rule.find_matching_report rule ~target
          |> Option.map ~f:(fun ({ moderator; _ } : Moderator_report.t) ->
                 rule, moderator))
    with
    | None -> return `Did_not_act
    | Some (_rule, None) ->
      raise_s
        [%message "A moderator deleted their account. Weird!" (target : Action.Target.t)]
    | Some (rule, Some moderator) ->
      (match%bind Database.already_acted database ~target ~moderator with
      | true -> return `Did_not_act
      | false ->
        Log.Global.info_s
          [%sexp
            { subreddit : Subreddit_name.t
            ; action_summary : string = rule.info
            ; author : Username.t option = Action.Target.author target
            ; moderator : Username.t
            ; target : Thing.Fullname.t = Action.Target.fullname target
            }];
        let time = Time_ns.now () in
        let%bind () =
          Database.log_rule_application
            database
            ~target
            ~action_summary:rule.info
            ~author:(Action.Target.author target)
            ~subreddit:subreddit_id
            ~moderator
            ~time
        in
        let%bind (`Ok | `Already_recorded) = Database.record_contents database ~target in
        let%bind () =
          match Rule.will_remove rule with
          | true -> return ()
          | false ->
            retry_or_fail
              retry_manager
              [%here]
              (Endpoint.approve ~id:(Action.Target.fullname target))
        in
        let%bind () =
          Deferred.List.iter
            rule.actions
            ~f:
              (Action.act
                 ~target
                 ~retry_manager
                 ~subreddit
                 ~moderator
                 ~time
                 ~action_buffers)
        in
        return `Acted)
  ;;

  let run_once ({ action_buffers; subreddit; retry_manager; _ } as t) =
    let%bind all_targets = reports t >>| List.map ~f:target_of_thing in
    let targets_acted_on = Thing.Fullname.Hash_set.create () in
    let%bind () =
      Deferred.List.iter all_targets ~f:(fun target ->
          match%bind handle_target t ~target with
          | `Did_not_act -> return ()
          | `Acted ->
            Hash_set.add targets_acted_on (Action.Target.fullname target);
            return ())
    in
    let remaining_reports =
      List.filter all_targets ~f:(fun target ->
          not (Hash_set.mem targets_acted_on (Action.Target.fullname target)))
    in
    Action.Action_buffers.commit_all
      action_buffers
      ~retry_manager
      ~subreddit
      ~remaining_reports
  ;;
end

type t =
  { subreddits : Per_subreddit.t list
  ; retry_manager : Retry_manager.t
  ; database : Database.t
  }

let create ~subreddit_configs ~connection ~database =
  let retry_manager = Retry_manager.create connection in
  let%bind subreddits =
    Map.to_alist subreddit_configs
    |> Deferred.List.map ~f:(fun (subreddit, rules) ->
           let%bind subreddit_id =
             retry_or_fail retry_manager [%here] (Endpoint.about_subreddit ~subreddit)
             >>| Thing.Subreddit.id
           in
           return
             ({ rules
              ; action_buffers = Action.Action_buffers.create ()
              ; retry_manager
              ; subreddit
              ; subreddit_id
              ; database
              }
               : Per_subreddit.t))
  in
  return { subreddits; retry_manager; database }
;;

let refresh_subreddit_tables { subreddits; retry_manager; database } =
  let subreddit_ids = List.map subreddits ~f:Per_subreddit.subreddit_id in
  let%bind subreddits =
    retry_or_fail
      retry_manager
      [%here]
      (Endpoint.info (Id (List.map subreddit_ids ~f:(fun v -> `Subreddit v))))
    >>| List.map ~f:(function
            | `Subreddit v -> v
            | (`Link _ | `Comment _) as thing ->
              raise_s
                [%message "Unexpected thing in info response" (thing : Thing.Poly.t)])
  in
  let%bind () = Database.update_subscriber_counts database ~subreddits in
  Deferred.List.iter subreddits ~f:(fun subreddit ->
      let subreddit_name = Thing.Subreddit.name subreddit in
      let subreddit_id = Thing.Subreddit.id subreddit in
      let%bind moderators =
        get_full_listing
          [%here]
          ~retry_manager
          ~get_listing:(fun ?pagination ~limit connection ->
            Endpoint.moderators ?pagination ~limit connection ~subreddit:subreddit_name)
        >>| List.map ~f:Relationship.Moderator.username
      in
      Database.update_moderator_table database ~moderators ~subreddit:subreddit_id)
;;

let run_forever t =
  let stop =
    Deferred.create (fun ivar ->
        Signal.handle Signal.terminating ~f:(fun signal ->
            Log.Global.info_s [%message "Stopping on signal" (signal : Signal.t)];
            Ivar.fill_if_empty ivar ()))
  in
<<<<<<< HEAD
  let%bind () = refresh_subreddit_tables t in
  let run_until_stop here span f =
    let f () =
      Deferred.repeat_until_finished () (fun () ->
          match%bind Monitor.try_with_or_error ~rest:`Raise f with
          | Ok () -> return (`Finished ())
          | Error error ->
            let retry_delay = Time_ns.Span.minute in
            Log.Global.error_s
              [%message
                "Unhandled error. Repeating main bot loop after delay."
                  (retry_delay : Time_ns.Span.t)
                  (here : Source_code_position.t)
                  (error : Error.t)];
            let%bind () = Clock_ns.after retry_delay in
            return (`Repeat ()))
    in
    Deferred.create (fun finished -> Clock_ns.every' ~stop ~finished span f)
  in
  Deferred.all_unit
    [ run_until_stop [%here] (Time_ns.Span.of_string "5m") (fun () ->
          refresh_subreddit_tables t)
    ; run_until_stop [%here] (Time_ns.Span.of_string "30s") (fun () ->
          Deferred.List.iter t.subreddits ~f:Per_subreddit.run_once)
=======
  let repeat_or_exit_early repeat_delay =
    choose
      [ choice (Clock_ns.after repeat_delay) (fun () -> `Repeat ())
      ; choice stop (fun () -> `Finished ())
      ]
  in
  let run_until_stop ~repeat_delay ~description ~f =
    Deferred.repeat_until_finished () (fun () ->
        match%bind Monitor.try_with_or_error f with
        | Ok () -> repeat_or_exit_early repeat_delay
        | Error error ->
          let retry_delay = Time_ns.Span.minute in
          Log.Global.error_s
            [%message
              "Unhandled error. Repeating after delay."
                (description : string)
                (retry_delay : Time_ns.Span.t)
                (error : Error.t)];
          repeat_or_exit_early retry_delay)
  in
  let%bind () = refresh_subreddit_tables t in
  Deferred.all_unit
    [ run_until_stop
        ~repeat_delay:(Time_ns.Span.of_string "5m")
        ~description:"Subreddit table update"
        ~f:(fun () -> refresh_subreddit_tables t)
    ; run_until_stop
        ~repeat_delay:(Time_ns.Span.of_string "30s")
        ~description:"Main bot loop"
        ~f:(fun () -> Deferred.List.iter t.subreddits ~f:Per_subreddit.run_once)
>>>>>>> 1f8cdc59
    ]
;;

let connection_param =
  let%map_open.Command auth_config_path =
    flag "-credentials" (required string) ~doc:"FILENAME Reddit API credentials"
  in
  let credentials =
    Sexp.load_sexp_conv_exn auth_config_path [%of_sexp: Connection.Credentials.t]
  in
  Connection.create
    credentials
    ~user_agent:"BernardJOrtcutt v2.0 - by /u/L72_Elite_Kraken"
;;

let validate_per_subreddit_configs configs =
  Map.to_alist configs
  |> Validate.list
       ~name:(fun (subreddit, _rules) -> Subreddit_name.to_string subreddit)
       (fun (_subreddit, rules) -> Validate.list_indexed Rule.validate rules)
;;

let per_subreddit_param =
  let%map_open.Command config_path =
    flag
      "-subreddits"
      (required Filename_unix.arg_type)
      ~doc:"FILENAME Path to per-subreddit configs"
  in
  let%bind files = Sys.ls_dir config_path in
  let rules_unvalidated =
    List.filter_map files ~f:(fun filename ->
        match String.chop_suffix filename ~suffix:".sexp" with
        | None -> None
        | Some subreddit_name ->
          let absolute_path = Filename.concat config_path filename in
          Some
            ( Subreddit_name.of_string subreddit_name
            , Sexp.load_sexps_conv_exn absolute_path [%of_sexp: Rule.t] ))
    |> Subreddit_name.Map.of_alist_exn
  in
  return (Validate.valid_or_error validate_per_subreddit_configs rules_unvalidated)
;;

let database_param =
  let%map_open.Command database =
    flag
      "-database"
      (required (Arg_type.map string ~f:Uri.of_string))
      ~doc:"STRING postgres database"
  in
  match Caqti_async.connect_pool database with
  | Ok v -> v
  | Error error -> raise (Caqti_error.Exn error)
;;

let param =
  let%map_open.Command connection = connection_param
  and database = database_param
  and subreddit_configs = per_subreddit_param in
  fun () ->
    let%bind.Deferred.Or_error subreddit_configs = subreddit_configs in
    let%bind t = create ~connection ~subreddit_configs ~database in
    let%bind () = run_forever t in
    return (Ok ())
;;

let main_command = Command.async_or_error ~summary:"Run the bot" param

let validate_command =
  Command.async_or_error
    ~summary:"Validate configs"
    (let%map_open.Command subreddit_configs = per_subreddit_param in
     fun () ->
       let open Deferred.Or_error.Let_syntax in
       let%bind (_ : Rule.t list Subreddit_name.Map.t) = subreddit_configs in
       return ())
;;

let required_scopes_command =
  Command.async
    ~summary:"Print required OAuth2 scopes for given rules"
    (let%map_open.Command subreddit_configs = per_subreddit_param in
     fun () ->
       let%bind subreddit_configs = Deferred.Or_error.ok_exn subreddit_configs in
       let always_required =
         Scope.Set.of_list (List.map ~f:Scope.of_string [ "modposts"; "read" ])
       in
       let for_rules =
         Scope.Set.of_list
           (let open List.Let_syntax in
           let%bind rule = List.concat (Map.data subreddit_configs) in
           let%bind action = rule.actions in
           Action.required_scopes action)
       in
       let all = Set.union always_required for_rules in
       printf "%s\n" (Scope.request_parameter all);
       return ())
;;

let command =
  Command.group
    ~summary:"Bernard J. Ortcutt moderation bot"
    [ "run", main_command
    ; "validate", validate_command
    ; "required-scopes", required_scopes_command
    ]
;;<|MERGE_RESOLUTION|>--- conflicted
+++ resolved
@@ -188,32 +188,6 @@
             Log.Global.info_s [%message "Stopping on signal" (signal : Signal.t)];
             Ivar.fill_if_empty ivar ()))
   in
-<<<<<<< HEAD
-  let%bind () = refresh_subreddit_tables t in
-  let run_until_stop here span f =
-    let f () =
-      Deferred.repeat_until_finished () (fun () ->
-          match%bind Monitor.try_with_or_error ~rest:`Raise f with
-          | Ok () -> return (`Finished ())
-          | Error error ->
-            let retry_delay = Time_ns.Span.minute in
-            Log.Global.error_s
-              [%message
-                "Unhandled error. Repeating main bot loop after delay."
-                  (retry_delay : Time_ns.Span.t)
-                  (here : Source_code_position.t)
-                  (error : Error.t)];
-            let%bind () = Clock_ns.after retry_delay in
-            return (`Repeat ()))
-    in
-    Deferred.create (fun finished -> Clock_ns.every' ~stop ~finished span f)
-  in
-  Deferred.all_unit
-    [ run_until_stop [%here] (Time_ns.Span.of_string "5m") (fun () ->
-          refresh_subreddit_tables t)
-    ; run_until_stop [%here] (Time_ns.Span.of_string "30s") (fun () ->
-          Deferred.List.iter t.subreddits ~f:Per_subreddit.run_once)
-=======
   let repeat_or_exit_early repeat_delay =
     choose
       [ choice (Clock_ns.after repeat_delay) (fun () -> `Repeat ())
@@ -244,7 +218,6 @@
         ~repeat_delay:(Time_ns.Span.of_string "30s")
         ~description:"Main bot loop"
         ~f:(fun () -> Deferred.List.iter t.subreddits ~f:Per_subreddit.run_once)
->>>>>>> 1f8cdc59
     ]
 ;;
 
